--- conflicted
+++ resolved
@@ -10,13 +10,10 @@
     <h1>Twitter Bookmark Exporter</h1>
     <button id="start-export">Start Export</button>
     <p id="status">Ready to export.</p>
-<<<<<<< HEAD
-=======
     <div id="progress-container" style="display: none; margin-top: 10px;">
       <progress id="progress-bar" value="0" max="100" style="width: 100%;"></progress>
       <p id="progress-label" style="text-align: center; font-size: 12px; margin: 5px 0 0 0;"></p>
     </div>
->>>>>>> 9c361f92
     <button id="save-file" style="display: none; margin-top: 10px;">Save File</button>
   </div>
   <script src="popup.js"></script>
